<<<<<<< HEAD
<?xml version="1.0" encoding="UTF-8"?>
<project xmlns="http://maven.apache.org/POM/4.0.0" xmlns:xsi="http://www.w3.org/2001/XMLSchema-instance"
         xsi:schemaLocation="http://maven.apache.org/POM/4.0.0 http://maven.apache.org/maven-v4_0_0.xsd">

<!--     <parent>
        <groupId>com.taobao</groupId>
        <artifactId>parent</artifactId>
        <version>1.0.2</version>
    </parent> -->


    <modelVersion>4.0.0</modelVersion>
    <inceptionYear>2012</inceptionYear>
    <groupId>com.alibaba.rocketmq</groupId>
    <artifactId>rocketmq-all</artifactId>
    <version>3.0.0-SNAPSHOT</version>
    <packaging>pom</packaging>
    <name>rocketmq-all ${project.version}</name>

    <modules>
        <module>rocketmq-client</module>
        <module>rocketmq-common</module>
        <module>rocketmq-broker</module>
        <module>rocketmq-tools</module>
        <module>rocketmq-research</module>
        <module>rocketmq-store</module>
        <module>rocketmq-namesrv</module>
        <module>rocketmq-remoting</module>
        <module>rocketmq-example</module>
        <module>rocketmq-test</module>
    </modules>

    <build>
        <plugins>
            <plugin>
                <groupId>org.apache.maven.plugins</groupId>
                <artifactId>maven-compiler-plugin</artifactId>
                <version>2.3.2</version>
                <configuration>
                    <source>1.6</source>
                    <target>1.6</target>
                    <encoding>UTF-8</encoding>
                    <showDeprecation>true</showDeprecation>
                    <showWarnings>true</showWarnings>
                </configuration>
            </plugin>
            <plugin>
                <groupId>com.atlassian.maven.plugins</groupId>
                <artifactId>maven-clover2-plugin</artifactId>
                <configuration>
                    <licenseLocation>clover.license</licenseLocation>
                    <generateHistorical>true</generateHistorical>
                    <excludes>
                        <exclude>**/notjunit/*.java</exclude>
                    </excludes>
                    <generateXml>true</generateXml>
                    <generateHtml>true</generateHtml>
                </configuration>
            </plugin>
            <plugin>
                <groupId>org.apache.maven.plugins</groupId>
                <artifactId>maven-eclipse-plugin</artifactId>
                <version>2.5.1</version>
                <configuration>
                    <downloadSources>true</downloadSources>
                    <downloadJavadocs>false</downloadJavadocs>
                </configuration>
            </plugin>
            <plugin>
                <groupId>org.apache.maven.plugins</groupId>
                <artifactId>maven-surefire-plugin</artifactId>
                <version>2.3</version>
                <configuration>
                    <argLine>-Xms512m -Xmx1024m</argLine>
                    <forkMode>always</forkMode>
                    <includes>
                        <include>**/*Test.java</include>
                    </includes>
                </configuration>
            </plugin>

            <plugin>
                <groupId>org.apache.maven.plugins</groupId>
                <artifactId>maven-site-plugin</artifactId>
                <configuration>
                    <locales>zh_CN</locales>
                    <outputEncoding>UTF-8</outputEncoding>
                    <inputEncoding>UTF-8</inputEncoding>
                </configuration>
            </plugin>


            <plugin>
                <artifactId>maven-assembly-plugin</artifactId>
                <configuration>
                    <finalName>alibaba-rocketmq-${project.version}</finalName>
                    <descriptors>
                        <descriptor>release.xml</descriptor>
                    </descriptors>
                </configuration>
            </plugin>
        </plugins>

        <resources>
            <resource>
                <directory>src/main/resources</directory>
                <filtering>false</filtering>
            </resource>
        </resources>
    </build>

    <dependencyManagement>
        <dependencies>
            <dependency>
                <groupId>${project.groupId}</groupId>
                <artifactId>rocketmq-client</artifactId>
                <version>${project.version}</version>
            </dependency>
            <dependency>
                <groupId>${project.groupId}</groupId>
                <artifactId>rocketmq-broker</artifactId>
                <version>${project.version}</version>
            </dependency>
            <dependency>
                <groupId>${project.groupId}</groupId>
                <artifactId>rocketmq-common</artifactId>
                <version>${project.version}</version>
            </dependency>
            <dependency>
                <groupId>${project.groupId}</groupId>
                <artifactId>rocketmq-store</artifactId>
                <version>${project.version}</version>
            </dependency>
            <dependency>
                <groupId>${project.groupId}</groupId>
                <artifactId>rocketmq-namesrv</artifactId>
                <version>${project.version}</version>
            </dependency>
            <dependency>
                <groupId>${project.groupId}</groupId>
                <artifactId>rocketmq-tools</artifactId>
                <version>${project.version}</version>
            </dependency>
            <dependency>
                <groupId>${project.groupId}</groupId>
                <artifactId>rocketmq-remoting</artifactId>
                <version>${project.version}</version>
            </dependency>
            <dependency>
                <groupId>${project.groupId}</groupId>
                <artifactId>rocketmq-test</artifactId>
                <version>${project.version}</version>
            </dependency>
            <dependency>
                <groupId>junit</groupId>
                <artifactId>junit</artifactId>
                <version>4.4</version>
                <scope>test</scope>
            </dependency>
            <dependency>
                <groupId>ch.qos.logback</groupId>
                <artifactId>logback-classic</artifactId>
                <version>1.0.13</version>
            </dependency>
            <dependency>
                <groupId>ch.qos.logback</groupId>
                <artifactId>logback-core</artifactId>
                <version>1.0.13</version>
            </dependency>
            <dependency>
                <groupId>commons-cli</groupId>
                <artifactId>commons-cli</artifactId>
                <version>1.2</version>
            </dependency>
            <dependency>
                <groupId>commons-httpclient</groupId>
                <artifactId>commons-httpclient</artifactId>
                <version>3.1</version>
            </dependency>
            <dependency>
                <groupId>commons-codec</groupId>
                <artifactId>commons-codec</artifactId>
                <version>1.2</version>
            </dependency>
            <dependency>
                <groupId>io.netty</groupId>
                <artifactId>netty-all</artifactId>
                <version>4.0.6.Final</version>
            </dependency>
            <dependency>
                <groupId>commons-io</groupId>
                <artifactId>commons-io</artifactId>
                <version>2.4</version>
            </dependency>
            <dependency>
                <groupId>commons-logging</groupId>
                <artifactId>commons-logging</artifactId>
                <version>1.1.3</version>
            </dependency>
            <dependency>
                <groupId>org.slf4j</groupId>
                <artifactId>slf4j-api</artifactId>
                <version>1.7.5</version>
            </dependency>
            <dependency>
                <groupId>org.slf4j</groupId>
                <artifactId>jcl-over-slf4j</artifactId>
                <version>1.7.5</version>
            </dependency>
            <dependency>
                <groupId>com.alibaba</groupId>
                <artifactId>fastjson</artifactId>
                <version>1.1.33</version>
            </dependency>
        </dependencies>
    </dependencyManagement>
=======
<?xml version="1.0" encoding="UTF-8"?>
<project xmlns="http://maven.apache.org/POM/4.0.0" xmlns:xsi="http://www.w3.org/2001/XMLSchema-instance"
         xsi:schemaLocation="http://maven.apache.org/POM/4.0.0 http://maven.apache.org/maven-v4_0_0.xsd">

    <parent>
        <groupId>com.taobao</groupId>
        <artifactId>parent</artifactId>
        <version>1.0.2</version>
    </parent>


    <modelVersion>4.0.0</modelVersion>
    <inceptionYear>2012</inceptionYear>
    <groupId>com.alibaba.rocketmq</groupId>
    <artifactId>rocketmq-all</artifactId>
    <version>3.0.0-beta4</version>
    <packaging>pom</packaging>
    <name>rocketmq-all ${project.version}</name>

    <modules>
        <module>rocketmq-client</module>
        <module>rocketmq-common</module>
        <module>rocketmq-broker</module>
        <module>rocketmq-tools</module>
        <module>rocketmq-research</module>
        <module>rocketmq-store</module>
        <module>rocketmq-namesrv</module>
        <module>rocketmq-remoting</module>
        <module>rocketmq-example</module>
        <module>rocketmq-test</module>
        <module>rocketmq-qatest</module>
    </modules>

    <build>
        <plugins>
            <plugin>
                <groupId>org.apache.maven.plugins</groupId>
                <artifactId>maven-compiler-plugin</artifactId>
                <version>2.3.2</version>
                <configuration>
                    <source>1.6</source>
                    <target>1.6</target>
                    <encoding>UTF-8</encoding>
                    <showDeprecation>true</showDeprecation>
                    <showWarnings>true</showWarnings>
                </configuration>
            </plugin>
            <plugin>
                <groupId>com.atlassian.maven.plugins</groupId>
                <artifactId>maven-clover2-plugin</artifactId>
                <configuration>
                    <licenseLocation>clover.license</licenseLocation>
                    <generateHistorical>true</generateHistorical>
                    <excludes>
                        <exclude>**/notjunit/*.java</exclude>
                    </excludes>
                    <generateXml>true</generateXml>
                    <generateHtml>true</generateHtml>
                </configuration>
            </plugin>
            <plugin>
                <groupId>org.apache.maven.plugins</groupId>
                <artifactId>maven-eclipse-plugin</artifactId>
                <version>2.5.1</version>
                <configuration>
                    <downloadSources>true</downloadSources>
                    <downloadJavadocs>false</downloadJavadocs>
                </configuration>
            </plugin>
            <plugin>
                <groupId>org.apache.maven.plugins</groupId>
                <artifactId>maven-surefire-plugin</artifactId>
                <version>2.3</version>
                <configuration>
                    <argLine>-Xms512m -Xmx1024m</argLine>
                    <forkMode>always</forkMode>
                    <includes>
                        <include>**/*Test.java</include>
                    </includes>
                </configuration>
            </plugin>

            <plugin>
                <groupId>org.apache.maven.plugins</groupId>
                <artifactId>maven-site-plugin</artifactId>
                <configuration>
                    <locales>zh_CN</locales>
                    <outputEncoding>UTF-8</outputEncoding>
                    <inputEncoding>UTF-8</inputEncoding>
                </configuration>
            </plugin>


            <plugin>
                <artifactId>maven-assembly-plugin</artifactId>
                <configuration>
                    <finalName>alibaba-rocketmq-${project.version}</finalName>
                    <descriptors>
                        <descriptor>release.xml</descriptor>
                    </descriptors>
                </configuration>
            </plugin>
        </plugins>

        <resources>
            <resource>
                <directory>src/main/resources</directory>
                <filtering>false</filtering>
            </resource>
        </resources>
    </build>

    <dependencyManagement>
        <dependencies>
            <dependency>
                <groupId>${project.groupId}</groupId>
                <artifactId>rocketmq-client</artifactId>
                <version>${project.version}</version>
            </dependency>
            <dependency>
                <groupId>${project.groupId}</groupId>
                <artifactId>rocketmq-broker</artifactId>
                <version>${project.version}</version>
            </dependency>
            <dependency>
                <groupId>${project.groupId}</groupId>
                <artifactId>rocketmq-common</artifactId>
                <version>${project.version}</version>
            </dependency>
            <dependency>
                <groupId>${project.groupId}</groupId>
                <artifactId>rocketmq-store</artifactId>
                <version>${project.version}</version>
            </dependency>
            <dependency>
                <groupId>${project.groupId}</groupId>
                <artifactId>rocketmq-namesrv</artifactId>
                <version>${project.version}</version>
            </dependency>
            <dependency>
                <groupId>${project.groupId}</groupId>
                <artifactId>rocketmq-tools</artifactId>
                <version>${project.version}</version>
            </dependency>
            <dependency>
                <groupId>${project.groupId}</groupId>
                <artifactId>rocketmq-remoting</artifactId>
                <version>${project.version}</version>
            </dependency>
            <dependency>
                <groupId>${project.groupId}</groupId>
                <artifactId>rocketmq-test</artifactId>
                <version>${project.version}</version>
            </dependency>
            <dependency>
                <groupId>junit</groupId>
                <artifactId>junit</artifactId>
                <version>4.4</version>
                <scope>test</scope>
            </dependency>
            <dependency>
                <groupId>ch.qos.logback</groupId>
                <artifactId>logback-classic</artifactId>
                <version>1.0.13</version>
            </dependency>
            <dependency>
                <groupId>ch.qos.logback</groupId>
                <artifactId>logback-core</artifactId>
                <version>1.0.13</version>
            </dependency>
            <dependency>
                <groupId>commons-cli</groupId>
                <artifactId>commons-cli</artifactId>
                <version>1.2</version>
            </dependency>
            <dependency>
                <groupId>commons-httpclient</groupId>
                <artifactId>commons-httpclient</artifactId>
                <version>3.1</version>
            </dependency>
            <dependency>
                <groupId>commons-codec</groupId>
                <artifactId>commons-codec</artifactId>
                <version>1.2</version>
            </dependency>
            <dependency>
                <groupId>io.netty</groupId>
                <artifactId>netty-all</artifactId>
                <version>4.0.6.Final</version>
            </dependency>
            <dependency>
                <groupId>commons-io</groupId>
                <artifactId>commons-io</artifactId>
                <version>2.4</version>
            </dependency>
            <dependency>
                <groupId>commons-logging</groupId>
                <artifactId>commons-logging</artifactId>
                <version>1.1.3</version>
            </dependency>
            <dependency>
                <groupId>org.slf4j</groupId>
                <artifactId>slf4j-api</artifactId>
                <version>1.7.5</version>
            </dependency>
            <dependency>
                <groupId>org.slf4j</groupId>
                <artifactId>jcl-over-slf4j</artifactId>
                <version>1.7.5</version>
            </dependency>
            <dependency>
                <groupId>com.alibaba</groupId>
                <artifactId>fastjson</artifactId>
                <version>1.1.33</version>
            </dependency>
        </dependencies>
    </dependencyManagement>
>>>>>>> 0a00f3a6
</project><|MERGE_RESOLUTION|>--- conflicted
+++ resolved
@@ -1,14 +1,13 @@
-<<<<<<< HEAD
 <?xml version="1.0" encoding="UTF-8"?>
 <project xmlns="http://maven.apache.org/POM/4.0.0" xmlns:xsi="http://www.w3.org/2001/XMLSchema-instance"
          xsi:schemaLocation="http://maven.apache.org/POM/4.0.0 http://maven.apache.org/maven-v4_0_0.xsd">
-
-<!--     <parent>
+    <!--
+    <parent>
         <groupId>com.taobao</groupId>
         <artifactId>parent</artifactId>
         <version>1.0.2</version>
-    </parent> -->
-
+    </parent>
+    -->
 
     <modelVersion>4.0.0</modelVersion>
     <inceptionYear>2012</inceptionYear>
@@ -215,223 +214,4 @@
             </dependency>
         </dependencies>
     </dependencyManagement>
-=======
-<?xml version="1.0" encoding="UTF-8"?>
-<project xmlns="http://maven.apache.org/POM/4.0.0" xmlns:xsi="http://www.w3.org/2001/XMLSchema-instance"
-         xsi:schemaLocation="http://maven.apache.org/POM/4.0.0 http://maven.apache.org/maven-v4_0_0.xsd">
-
-    <parent>
-        <groupId>com.taobao</groupId>
-        <artifactId>parent</artifactId>
-        <version>1.0.2</version>
-    </parent>
-
-
-    <modelVersion>4.0.0</modelVersion>
-    <inceptionYear>2012</inceptionYear>
-    <groupId>com.alibaba.rocketmq</groupId>
-    <artifactId>rocketmq-all</artifactId>
-    <version>3.0.0-beta4</version>
-    <packaging>pom</packaging>
-    <name>rocketmq-all ${project.version}</name>
-
-    <modules>
-        <module>rocketmq-client</module>
-        <module>rocketmq-common</module>
-        <module>rocketmq-broker</module>
-        <module>rocketmq-tools</module>
-        <module>rocketmq-research</module>
-        <module>rocketmq-store</module>
-        <module>rocketmq-namesrv</module>
-        <module>rocketmq-remoting</module>
-        <module>rocketmq-example</module>
-        <module>rocketmq-test</module>
-        <module>rocketmq-qatest</module>
-    </modules>
-
-    <build>
-        <plugins>
-            <plugin>
-                <groupId>org.apache.maven.plugins</groupId>
-                <artifactId>maven-compiler-plugin</artifactId>
-                <version>2.3.2</version>
-                <configuration>
-                    <source>1.6</source>
-                    <target>1.6</target>
-                    <encoding>UTF-8</encoding>
-                    <showDeprecation>true</showDeprecation>
-                    <showWarnings>true</showWarnings>
-                </configuration>
-            </plugin>
-            <plugin>
-                <groupId>com.atlassian.maven.plugins</groupId>
-                <artifactId>maven-clover2-plugin</artifactId>
-                <configuration>
-                    <licenseLocation>clover.license</licenseLocation>
-                    <generateHistorical>true</generateHistorical>
-                    <excludes>
-                        <exclude>**/notjunit/*.java</exclude>
-                    </excludes>
-                    <generateXml>true</generateXml>
-                    <generateHtml>true</generateHtml>
-                </configuration>
-            </plugin>
-            <plugin>
-                <groupId>org.apache.maven.plugins</groupId>
-                <artifactId>maven-eclipse-plugin</artifactId>
-                <version>2.5.1</version>
-                <configuration>
-                    <downloadSources>true</downloadSources>
-                    <downloadJavadocs>false</downloadJavadocs>
-                </configuration>
-            </plugin>
-            <plugin>
-                <groupId>org.apache.maven.plugins</groupId>
-                <artifactId>maven-surefire-plugin</artifactId>
-                <version>2.3</version>
-                <configuration>
-                    <argLine>-Xms512m -Xmx1024m</argLine>
-                    <forkMode>always</forkMode>
-                    <includes>
-                        <include>**/*Test.java</include>
-                    </includes>
-                </configuration>
-            </plugin>
-
-            <plugin>
-                <groupId>org.apache.maven.plugins</groupId>
-                <artifactId>maven-site-plugin</artifactId>
-                <configuration>
-                    <locales>zh_CN</locales>
-                    <outputEncoding>UTF-8</outputEncoding>
-                    <inputEncoding>UTF-8</inputEncoding>
-                </configuration>
-            </plugin>
-
-
-            <plugin>
-                <artifactId>maven-assembly-plugin</artifactId>
-                <configuration>
-                    <finalName>alibaba-rocketmq-${project.version}</finalName>
-                    <descriptors>
-                        <descriptor>release.xml</descriptor>
-                    </descriptors>
-                </configuration>
-            </plugin>
-        </plugins>
-
-        <resources>
-            <resource>
-                <directory>src/main/resources</directory>
-                <filtering>false</filtering>
-            </resource>
-        </resources>
-    </build>
-
-    <dependencyManagement>
-        <dependencies>
-            <dependency>
-                <groupId>${project.groupId}</groupId>
-                <artifactId>rocketmq-client</artifactId>
-                <version>${project.version}</version>
-            </dependency>
-            <dependency>
-                <groupId>${project.groupId}</groupId>
-                <artifactId>rocketmq-broker</artifactId>
-                <version>${project.version}</version>
-            </dependency>
-            <dependency>
-                <groupId>${project.groupId}</groupId>
-                <artifactId>rocketmq-common</artifactId>
-                <version>${project.version}</version>
-            </dependency>
-            <dependency>
-                <groupId>${project.groupId}</groupId>
-                <artifactId>rocketmq-store</artifactId>
-                <version>${project.version}</version>
-            </dependency>
-            <dependency>
-                <groupId>${project.groupId}</groupId>
-                <artifactId>rocketmq-namesrv</artifactId>
-                <version>${project.version}</version>
-            </dependency>
-            <dependency>
-                <groupId>${project.groupId}</groupId>
-                <artifactId>rocketmq-tools</artifactId>
-                <version>${project.version}</version>
-            </dependency>
-            <dependency>
-                <groupId>${project.groupId}</groupId>
-                <artifactId>rocketmq-remoting</artifactId>
-                <version>${project.version}</version>
-            </dependency>
-            <dependency>
-                <groupId>${project.groupId}</groupId>
-                <artifactId>rocketmq-test</artifactId>
-                <version>${project.version}</version>
-            </dependency>
-            <dependency>
-                <groupId>junit</groupId>
-                <artifactId>junit</artifactId>
-                <version>4.4</version>
-                <scope>test</scope>
-            </dependency>
-            <dependency>
-                <groupId>ch.qos.logback</groupId>
-                <artifactId>logback-classic</artifactId>
-                <version>1.0.13</version>
-            </dependency>
-            <dependency>
-                <groupId>ch.qos.logback</groupId>
-                <artifactId>logback-core</artifactId>
-                <version>1.0.13</version>
-            </dependency>
-            <dependency>
-                <groupId>commons-cli</groupId>
-                <artifactId>commons-cli</artifactId>
-                <version>1.2</version>
-            </dependency>
-            <dependency>
-                <groupId>commons-httpclient</groupId>
-                <artifactId>commons-httpclient</artifactId>
-                <version>3.1</version>
-            </dependency>
-            <dependency>
-                <groupId>commons-codec</groupId>
-                <artifactId>commons-codec</artifactId>
-                <version>1.2</version>
-            </dependency>
-            <dependency>
-                <groupId>io.netty</groupId>
-                <artifactId>netty-all</artifactId>
-                <version>4.0.6.Final</version>
-            </dependency>
-            <dependency>
-                <groupId>commons-io</groupId>
-                <artifactId>commons-io</artifactId>
-                <version>2.4</version>
-            </dependency>
-            <dependency>
-                <groupId>commons-logging</groupId>
-                <artifactId>commons-logging</artifactId>
-                <version>1.1.3</version>
-            </dependency>
-            <dependency>
-                <groupId>org.slf4j</groupId>
-                <artifactId>slf4j-api</artifactId>
-                <version>1.7.5</version>
-            </dependency>
-            <dependency>
-                <groupId>org.slf4j</groupId>
-                <artifactId>jcl-over-slf4j</artifactId>
-                <version>1.7.5</version>
-            </dependency>
-            <dependency>
-                <groupId>com.alibaba</groupId>
-                <artifactId>fastjson</artifactId>
-                <version>1.1.33</version>
-            </dependency>
-        </dependencies>
-    </dependencyManagement>
->>>>>>> 0a00f3a6
 </project>