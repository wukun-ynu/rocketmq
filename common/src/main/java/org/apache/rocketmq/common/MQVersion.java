--- conflicted
+++ resolved
@@ -18,11 +18,7 @@
 
 public class MQVersion {
 
-<<<<<<< HEAD
     public static final int CURRENT_VERSION = Version.V5_0_0_PREVIEW.ordinal();
-=======
-    public static final int CURRENT_VERSION = Version.V4_9_2.ordinal();
->>>>>>> 16574759
 
     public static String getVersionDesc(int value) {
         int length = Version.values().length;
@@ -644,9 +640,6 @@
         V4_9_9_SNAPSHOT,
         V4_9_9,
 
-        V5_0_0_PREVIEW_SNAPSHOT,
-        V5_0_0_PREVIEW,
-
         V5_0_0_SNAPSHOT,
         V5_0_0,
 
