--- conflicted
+++ resolved
@@ -69,13 +69,9 @@
 
     public TopicRouteData cloneTopicRouteData() {
         TopicRouteData topicRouteData = new TopicRouteData();
-<<<<<<< HEAD
         topicRouteData.setQueueDatas(new ArrayList<>());
         topicRouteData.setBrokerDatas(new ArrayList<>());
         topicRouteData.setFilterServerTable(new HashMap<>());
-=======
-
->>>>>>> ef37465e
         topicRouteData.setOrderTopicConf(this.orderTopicConf);
 
         topicRouteData.getQueueDatas().addAll(this.queueDatas);
